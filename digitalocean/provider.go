package digitalocean

import (
	"github.com/hashicorp/terraform/helper/schema"
	"github.com/hashicorp/terraform/terraform"
)

// Provider returns a schema.Provider for DigitalOcean.
func Provider() terraform.ResourceProvider {
	return &schema.Provider{
		Schema: map[string]*schema.Schema{
			"token": {
				Type:        schema.TypeString,
				Required:    true,
				DefaultFunc: schema.EnvDefaultFunc("DIGITALOCEAN_TOKEN", nil),
				Description: "The token key for API operations.",
			},
		},

		DataSourcesMap: map[string]*schema.Resource{
			"digitalocean_image":  dataSourceDigitalOceanImage(),
<<<<<<< HEAD
			"digitalocean_record": dataSourceDigitalOceanRecord(),
=======
			"digitalocean_domain": dataSourceDigitalOceanDomain(),
>>>>>>> 2b00172b
		},

		ResourcesMap: map[string]*schema.Resource{
			"digitalocean_certificate":  resourceDigitalOceanCertificate(),
			"digitalocean_domain":       resourceDigitalOceanDomain(),
			"digitalocean_droplet":      resourceDigitalOceanDroplet(),
			"digitalocean_firewall":     resourceDigitalOceanFirewall(),
			"digitalocean_floating_ip":  resourceDigitalOceanFloatingIp(),
			"digitalocean_loadbalancer": resourceDigitalOceanLoadbalancer(),
			"digitalocean_record":       resourceDigitalOceanRecord(),
			"digitalocean_ssh_key":      resourceDigitalOceanSSHKey(),
			"digitalocean_tag":          resourceDigitalOceanTag(),
			"digitalocean_volume":       resourceDigitalOceanVolume(),
		},

		ConfigureFunc: providerConfigure,
	}
}

func providerConfigure(d *schema.ResourceData) (interface{}, error) {
	config := Config{
		Token: d.Get("token").(string),
	}

	return config.Client()
}<|MERGE_RESOLUTION|>--- conflicted
+++ resolved
@@ -19,11 +19,8 @@
 
 		DataSourcesMap: map[string]*schema.Resource{
 			"digitalocean_image":  dataSourceDigitalOceanImage(),
-<<<<<<< HEAD
 			"digitalocean_record": dataSourceDigitalOceanRecord(),
-=======
 			"digitalocean_domain": dataSourceDigitalOceanDomain(),
->>>>>>> 2b00172b
 		},
 
 		ResourcesMap: map[string]*schema.Resource{
