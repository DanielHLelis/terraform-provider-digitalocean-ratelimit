---
layout: "digitalocean"
page_title: "DigitalOcean: digitalocean_floating_ip"
sidebar_current: "docs-do-resource-floating-ip"
description: |-
  Provides a DigitalOcean Floating IP resource.
---

# digitalocean\_floating_ip

Provides a DigitalOcean Floating IP to represent a publicly-accessible static IP addresses that can be mapped to one of your Droplets.

~> **NOTE:** Floating IPs can be assigned to a Droplet either directly on the `digitalocean_floating_ip` resource by setting a `droplet_id` or using the `digitalocean_floating_ip_assignment` resource, but the two cannot be used together.

## Example Usage

```hcl
resource "digitalocean_droplet" "foobar" {
  name               = "baz"
  size               = "s-1vcpu-1gb"
  image              = "ubuntu-18-04-x64"
  region             = "sgp1"
  ipv6               = true
  private_networking = true
}

resource "digitalocean_floating_ip" "foobar" {
  droplet_id = "${digitalocean_droplet.foobar.id}"
  region     = "${digitalocean_droplet.foobar.region}"
}
```

## Argument Reference

The following arguments are supported:

* `region` - (Required) The region that the Floating IP is reserved to.
* `droplet_id` - (Optional) The ID of Droplet that the Floating IP will be assigned to.
<<<<<<< HEAD
* `ignore_droplet_id` - (Optional) If set to true, the floating IP will ignore changes to the droplet id (useful when combined with a `digitalocean_floating_ip_assignment`).

~> **NOTE:** A Floating IP can be assigned to a region OR a droplet_id. If both region AND droplet_id are specified, then the Floating IP will be assigned to the Droplet and use that region
=======
>>>>>>> 1f19808b

## Attributes Reference

The following attributes are exported:

* `ip_address` - The IP Address of the resource

## Import

Floating IPs can be imported using the `ip`, e.g.

```
terraform import digitalocean_floating_ip.myip 192.168.0.1
```<|MERGE_RESOLUTION|>--- conflicted
+++ resolved
@@ -36,12 +36,6 @@
 
 * `region` - (Required) The region that the Floating IP is reserved to.
 * `droplet_id` - (Optional) The ID of Droplet that the Floating IP will be assigned to.
-<<<<<<< HEAD
-* `ignore_droplet_id` - (Optional) If set to true, the floating IP will ignore changes to the droplet id (useful when combined with a `digitalocean_floating_ip_assignment`).
-
-~> **NOTE:** A Floating IP can be assigned to a region OR a droplet_id. If both region AND droplet_id are specified, then the Floating IP will be assigned to the Droplet and use that region
-=======
->>>>>>> 1f19808b
 
 ## Attributes Reference
 
